from __future__ import print_function
import sys, glob, os, shutil, zipfile, time, codecs, re, argparse

try:
    from HTMLParser import HTMLParser
except ImportError:
    from html.parser import HTMLParser

from zipfile import ZipFile
from lxml import etree
from mako.template import Template
from dateutil.parser import parse,parserinfo

<<<<<<< HEAD
class MyHTMLParser(HTMLParser):
    def attrib_matches(self, tag, attrs):
        return [pair for pair in attrs if
                pair[0] == self.attrib and pair[1] == self.attribVal]    

    def handle_starttag(self, tag, attrs):
        if tag == self.tag:
            if self.attrib_matches(tag, attrs) and not self.nesting:
                self.nesting = 1
            elif self.nesting:
                self.nesting += 1
        elif tag == "br" and self.nesting:
            self.outf.write(os.linesep)

    def handle_endtag(self, tag):
        if tag == self.tag and self.nesting:
            self.nesting -= 1
            
    def handle_data(self, data):
        if self.nesting:
            self.outf.write(data.strip())
    
    def __init__(self, outf, tag, attrib, attribVal):
        HTMLParser.__init__(self)
        self.outf = outf
        self.tag = tag
        self.attrib = attrib
        self.attribVal = attribVal
        self.nesting = 0
        
class InvalidEncoding:
    def __init__(self, inner):
        self.inner = str(inner)
        
def msg(s):
    print(s, file=sys.stderr)
    sys.stderr.flush()
    
def err(s):
    msg(s)
    sys.exit(1)

def htmlFileToText(inputPath, outputDir, tag, attrib, attribVal):
    basename = os.path.basename(inputPath).replace(".html", ".txt")
    outfname = os.path.join(outputDir, basename)
    try:
        with codecs.open(inputPath, "r", "utf-8") as inf, codecs.open(outfname, "w", outputEncoding) as outf:
            html = inf.read()
            parser = MyHTMLParser(outf, tag, attrib, attribVal)
            parser.feed(html)
    except UnicodeEncodeError as ex:
        msg("Skipping file " + inputPath + ": " + str(ex))
    except LookupError as ex:
        raise InvalidEncoding(ex)
        
def htmlDirToText(inputDir, outputDir, tag, attrib, attribVal):
    try_rmtree(outputDir)
    try_mkdir(outputDir)
    msg("Building text files in {0} ...".format(outputDir))
    
    for path in glob.glob(os.path.join(inputDir, "*.html")):
        htmlFileToText(path, outputDir, tag, attrib, attribVal)
        
    msg("Done.")
    
=======

>>>>>>> fd74907e
def tryUntilDone(action, check):
    ex = None
    i = 1
    while True:
        try:
            if check(): return
        except Exception as e:
            ex = e
                
        if i == 20: break
        
        try:
            action()
        except Exception as e:
            ex = e
            
        time.sleep(1)
        i += 1
        
    sys.exit(ex if ex != None else "Failed")          
        
def try_rmtree(dir):
    if os.path.isdir(dir): msg("Removing {0}".format(dir))

    def act(): shutil.rmtree(dir)        
    def check(): return not os.path.isdir(dir)        
    tryUntilDone(act, check)
        
def msg(s):
    print(s, file=sys.stderr)
    sys.stderr.flush()
    
def err(s):
    msg(s)
    sys.exit(1)

class Note:
    def __init__(self, heading, text, labels):

        self.ctime = parse(heading, parserinfo(dayfirst=True))
        self.text = text
        self.labels = labels

    def getWsSeparatedLabelString(self):
        "Return a WS-separated label string suited for import into CintaNotes"
        labels = []
        for label in self.labels:
            label = label.replace(" ", "_")
            label = label.replace(",", "")
            labels.append(label)
        return " ".join(labels)
        
def extractNoteFromHtmlFile(inputPath):
    """
    Extracts the note heading (containing the ctime), text, and labels from
    an exported Keep HTML file
    """

    with codecs.open(inputPath, 'r', 'utf-8') as myfile:
        data = myfile.read()

    tree = etree.HTML(data)

    heading = tree.xpath("//div[@class='heading']/text()")[0].strip()
    text = tree.xpath("//div[@class='content']/text()")[0]
    labels = tree.xpath("//div[@class='labels']/span[@class='label']/text()")

    return Note(heading, text, labels)
        
def processHtmlFiles(inputDir):
    "Iterates over Keep HTML files to extract relevant notes data"

    msg("Processing HTML files in {}".format(inputDir))
    
    notes = []
    for path in glob.glob(os.path.join(inputDir, "*.html")):
        note = extractNoteFromHtmlFile(path)
        notes.append(note)

    msg("Done.")

    return notes
    
def getHtmlDir(takeoutDir):
    "Returns first subdirectory beneath takeoutDir which contains .html files"
    htmlExt = re.compile(r"\.html$", re.I)
    dirs = [os.path.join(takeoutDir, s) for s in os.listdir(takeoutDir)]
    for dir in dirs:
        if not os.path.isdir(dir): continue
        htmlFiles = [f for f in os.listdir(dir) if htmlExt.search(f)]
        if len(htmlFiles) > 0: return dir

def keepZipToXml(zipFileName):
    zipFileDir = os.path.dirname(zipFileName)
    takeoutDir = os.path.join(zipFileDir, "Takeout")
    xmlFile = os.path.join(zipFileDir, "cintanotes.xml")
    
    try_rmtree(takeoutDir)
    
    if os.path.isfile(zipFileName):
        msg("Extracting {0} ...".format(zipFileName))

    try:
        with ZipFile(zipFileName) as zipFile:
            zipFile.extractall(zipFileDir)
    except (IOError, zipfile.BadZipfile) as e:
        sys.exit(e)

    htmlDir = getHtmlDir(takeoutDir)
    if htmlDir is None: err("No Keep directory found")
    
    msg("Keep dir: " + htmlDir)

<<<<<<< HEAD
    htmlDirToText(inputDir=htmlDir, outputDir=outputDir,
        tag="div", attrib="class", attribVal="content")
        
def setEncoding(args):
    global outputEncoding
    outputEncoding = args.encoding
    if outputEncoding is not None: return
    if args.system_encoding: outputEncoding = sys.stdin.encoding
    if outputEncoding is not None: return    
    outputEncoding = "utf-8"
=======
    notes = processHtmlFiles(inputDir=htmlDir)

    cintaXml = Template("""
        <?xml version="1.0"?>
        <notebook version="4104" uid="">

        %for note in notes:
                <note uid="" created="${note.ctime.strftime("%Y%m%dT%H%M%S")}"
                    source="" link="" remarks=""
                    tags="${note.getWsSeparatedLabelString()}"
                    section="0" plainText="1">
                    <![CDATA[${note.text}]]>
                </note>
        %endfor

        </notebook>
    """)

    msg("Generating CintaNotes XML file: " + xmlFile)

    with codecs.open(xmlFile, 'w', 'utf-8') as outfile:
        outfile.write(cintaXml.render(notes=notes))

>>>>>>> fd74907e

def main():
    parser = argparse.ArgumentParser()
    parser.add_argument("zipFile")
    parser.add_argument("--encoding",
        help="character encoding of output")
    parser.add_argument("--system-encoding", action="store_true",
        help="use the system encoding for the output")
    args = parser.parse_args()
    
    setEncoding(args)
        
    msg("Output encoding: " + outputEncoding)
    try:
<<<<<<< HEAD
        keepZipToText(args.zipFile)
    except WindowsError as ex:
        sys.exit(ex)
    except InvalidEncoding as ex:
        sys.exit(ex.inner)
=======
        keepZipToXml(zipFile)
    except WindowsError as e:
        sys.exit(e)
>>>>>>> fd74907e

if __name__ == "__main__":
    main()
<|MERGE_RESOLUTION|>--- conflicted
+++ resolved
@@ -7,11 +7,13 @@
     from html.parser import HTMLParser
 
 from zipfile import ZipFile
-from lxml import etree
-from mako.template import Template
-from dateutil.parser import parse,parserinfo
-
-<<<<<<< HEAD
+
+try:
+    from lxml import etree
+    from mako.template import Template
+    from dateutil.parser import parse,parserinfo
+except ImportError: pass
+
 class MyHTMLParser(HTMLParser):
     def attrib_matches(self, tag, attrs):
         return [pair for pair in attrs if
@@ -77,9 +79,6 @@
         
     msg("Done.")
     
-=======
-
->>>>>>> fd74907e
 def tryUntilDone(action, check):
     ex = None
     i = 1
@@ -193,9 +192,33 @@
     
     msg("Keep dir: " + htmlDir)
 
-<<<<<<< HEAD
-    htmlDirToText(inputDir=htmlDir, outputDir=outputDir,
-        tag="div", attrib="class", attribVal="content")
+    if evernote:
+        htmlDirToText(inputDir=htmlDir, outputDir=outputDir,
+            tag="div", attrib="class", attribVal="content")
+            
+    if cinta:
+        notes = processHtmlFiles(inputDir=htmlDir)
+
+        cintaXml = Template("""
+            <?xml version="1.0"?>
+            <notebook version="4104" uid="">
+
+            %for note in notes:
+                    <note uid="" created="${note.ctime.strftime("%Y%m%dT%H%M%S")}"
+                        source="" link="" remarks=""
+                        tags="${note.getWsSeparatedLabelString()}"
+                        section="0" plainText="1">
+                        <![CDATA[${note.text}]]>
+                    </note>
+            %endfor
+
+            </notebook>
+        """)
+
+        msg("Generating CintaNotes XML file: " + xmlFile)
+
+        with codecs.open(xmlFile, 'w', 'utf-8') as outfile:
+            outfile.write(cintaXml.render(notes=notes))
         
 def setEncoding(args):
     global outputEncoding
@@ -204,31 +227,6 @@
     if args.system_encoding: outputEncoding = sys.stdin.encoding
     if outputEncoding is not None: return    
     outputEncoding = "utf-8"
-=======
-    notes = processHtmlFiles(inputDir=htmlDir)
-
-    cintaXml = Template("""
-        <?xml version="1.0"?>
-        <notebook version="4104" uid="">
-
-        %for note in notes:
-                <note uid="" created="${note.ctime.strftime("%Y%m%dT%H%M%S")}"
-                    source="" link="" remarks=""
-                    tags="${note.getWsSeparatedLabelString()}"
-                    section="0" plainText="1">
-                    <![CDATA[${note.text}]]>
-                </note>
-        %endfor
-
-        </notebook>
-    """)
-
-    msg("Generating CintaNotes XML file: " + xmlFile)
-
-    with codecs.open(xmlFile, 'w', 'utf-8') as outfile:
-        outfile.write(cintaXml.render(notes=notes))
-
->>>>>>> fd74907e
 
 def main():
     parser = argparse.ArgumentParser()
@@ -243,17 +241,14 @@
         
     msg("Output encoding: " + outputEncoding)
     try:
-<<<<<<< HEAD
-        keepZipToText(args.zipFile)
+        if evernote: keepZipToText(args.zipFile)
+        if cinta: keepZipToXml(zipFile)
     except WindowsError as ex:
         sys.exit(ex)
     except InvalidEncoding as ex:
         sys.exit(ex.inner)
-=======
-        keepZipToXml(zipFile)
     except WindowsError as e:
         sys.exit(e)
->>>>>>> fd74907e
 
 if __name__ == "__main__":
     main()
